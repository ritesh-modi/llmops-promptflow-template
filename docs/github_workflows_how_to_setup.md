# How to setup the repo with Github Workflows

This template supports Azure Machine Learning (ML) as a platform for LLMOps, and Github workflows as a platform for Flow operationalization. LLMOps with Prompt Flow provides automation of:

* Running Prompt flow after a Pull Request
* Running multiple Prompt flow evaluations to ensure results are high quality
* Registering of prompt flow models
* Deployment of prompt flow models
* Deployment to Kubernetes and/or Azure ML compute
* A/B deployments
* Role based access control (RBAC) permissions to deployment system managed id to key vault and Azure ML workspace
* Endpoint testing
* Report generation

It is recommended to understand how [Prompt flow works](https://learn.microsoft.com/en-us/azure/machine-learning/prompt-flow/get-started-prompt-flow?view=azureml-api-2) before using this template.

## Prerequisites

- An Azure subscription. If you don't have an Azure subscription, create a free account before you begin. Try the [free or paid version of Machine Learning](https://azure.microsoft.com/free/).
- An Azure Machine Learning workspace.
- Git running on your local machine.
- GitHub as the source control repository.
- Azure OpenAI with Model deployed with name `gpt-35-turbo`.
- In case of Kubernetes based deployment, Kubernetes resources and associating it with Azure Machine Learning workspace would be required. More details about using Kubernetes as compute in AzureML is available [here](https://learn.microsoft.com/en-us/azure/machine-learning/how-to-attach-kubernetes-anywhere?view=azureml-api-2).

Prompt Flow runtimes are optional by default for this template. The template uses the concept of 'automatic runtime' where flows are executed within a runtime provisioned automatically during execution. The first execution might need additional time for provisioning of the runtime. The template supports using dedicated compute instances and runtimes and they can be enabled easily with minimal change in code. (search for COMPUTE_RUNTIME in code for such changes)

## Create Azure service principal

<<<<<<< HEAD
Create an Azure service principal for the purpose of working with this repository. You can add more depending on number of environments you want to work on (Dev or Prod or Both). Service principals can be created using cloud shell, bash, PowerShell or from Azure UI. If your subscription is a part of organization with multiple tenants, ensure that the Service Principal has access across tenants. 
=======
Create one Azure service principal for the purpose of understanding this repository. You can add more depending on how many environments, you want to work on (Dev or Prod or Both). Service principals can be created using cloud shell, bash, powershell or from Azure UI.  If your subscription is part of an organization with multiple tenants, ensure that the Service Principal has access across tenants.
>>>>>>> 866b12c0

1. Copy the following bash commands to your computer and update the **spname** and **subscriptionId** variables with the values for your project. This command will also grant the **Contributor** role to the service principal in the subscription provided. This is required for GitHub Actions to properly use resources in that subscription. 

    ``` bash
    spname="<your sp name>"
    roleName="Owner"
    subscriptionId="<subscription Id>"
    servicePrincipalName="Azure-ARM-${spname}"
    
    # Verify the ID of the active subscription
    echo "Using subscription ID $subscriptionID"
    echo "Creating SP for RBAC with name $servicePrincipalName, with role $roleName and in scopes     /subscriptions/$subscriptionId"
    
    az ad sp create-for-rbac --name $servicePrincipalName --role $roleName --scopes /subscriptions/$subscriptionId --sdk-auth 
    
    echo "Please ensure that the information created here is properly save for future use."

1. Copy your edited commands into the Azure Shell and run them (**Ctrl** + **Shift** + **v**). If executing the commands on local machine, ensure Azure CLI is installed and successfully able to access after executing `az login` command. Azure CLI can be installed using information available [here](https://learn.microsoft.com/en-us/cli/azure/install-azure-cli)

1. After running these commands, you'll be presented with information related to the service principal. Save this information to a safe location, you'll use it later in the demo to configure GitHub.

    ```json

      {
      "clientId": "<service principal client id>",  
      "clientSecret": "<service principal client secret>",
      "subscriptionId": "<Azure subscription id>",  
      "tenantId": "<Azure tenant id>",
      "activeDirectoryEndpointUrl": "https://login.microsoftonline.com",
      "resourceManagerEndpointUrl": "https://management.azure.com/", 
      "activeDirectoryGraphResourceId": "https://graph.windows.net/", 
      "sqlManagementEndpointUrl": "https://management.core.windows.net:8443/",
      "galleryEndpointUrl": "https://gallery.azure.com/",
      "managementEndpointUrl": "https://management.core.windows.net/" 
      }
    ```

1. Copy the output, braces included. Save this information to a safe location, it will be use later in the demo to configure GitHub Repo.

1. Close the Cloud Shell once the service principals are created.

## Set up Github Repo

Fork this repository [LLMOps Prompt Flow Template Repo](https://github.com/microsoft/llmops-promptflow-template) in your GitHub organization. This repo has reusable LLMOps code that can be used across multiple projects.

![fork the repository](images/fork.png)

Create a *development* branch from *main* branch and also make it as default one to make sure that all PRs should go towards it. This template assumes that the team works at a *development* branch as a primary source for coding and improving the prompt quality. Later, you can implement Github workflows that move code from the *development* branch into qa/main or execute a release process right away. Release management is not in part of this template.

![create a new development branch](images/new-branch.png)

At this time, `main` is the default branch.

![main as default branch](images/main-default.png)

From the settings page, switch the default branch from `main` to `development`

![change development as default branch](images/change-default-branch.png)

It might ask for confirmation.

![default branch confirmation](images/confirmation.png)

Eventually, the default branch in github repo should show `development` as the default branch.

![make development branch as default branch](images/default-branch.png)

The template comes with a few Github workflow related to Prompt Flow flows for providing a jumpstart (named_entity_recognition, web_classification and math_coding). Each scenario has 2 workflows. The first one is executed during pull request(PR) e.g. [named_entity_recognition_pr_dev_workflow.yml](../.github/workflows/named_entity_recognition_pr_dev_workflow.yml), and it helps to maintain code quality for all PRs. Usually, this pipeline uses a smaller dataset to make sure that the Prompt Flow job can be completed fast enough.

The second Github workflow [named_entity_recognition_ci_dev_workflow.yml](../.github/workflows/named_entity_recognition_ci_dev_workflow.yml) is executed automatically before a PR is merged into the *development* or *main* branch. The main idea of this pipeline is to execute bulk run and evaluation on the full dataset for all prompt variants. The workflow can be modified and extended based on the project's requirements.

More details about how to create a basic Github workflows in general can be found [here](https://docs.github.com/en/actions/using-workflows).

- Another important step in this section is to enable workflows in the new repository just created after forking.

![enable githhub workflows](images/enable-workflows.png)

## Set up authentication with Azure and GitHub

From your GitHub project, select **Settings** -> **Secrets and  variables**,  **Actions** and **New repository secret**. Create a Github repository secret named 'AZURE_CREDENTIALS' with information related to Azure Service Principal. You can paste the service principal output as the content of the secret and use [this document](https://learn.microsoft.com/en-us/azure/developer/github/connect-from-azure?tabs=azure-portal%2Clinux#use-the-azure-login-action-with-a-service-principal-secret) as a reference.

![Screenshot of GitHub Secrets.](images/github-secrets.png)

## Setup connections for Prompt flow

Prompt Flow Connections helps securely store and manage secret keys or other sensitive credentials required for interacting with LLM and other external tools, for example Azure OpenAI.

This repository has 3 examples, and all the examples use a connection named `aoai` inside, we need to set up a connection with this name if we haven’t created it before.

This repository has all the examples use Azure OpenAI model `gpt-35-turbo` deployed with the same name `gpt-35-turbo`, we need to set up this deployment if we haven’t created it before.

Please go to Azure Machine Learning workspace portal, click `Prompt flow` -> `Connections` -> `Create` -> `Azure OpenAI`, then follow the instructions to create your own connections called `aoai`. Learn more on [connections](https://learn.microsoft.com/en-us/azure/machine-learning/prompt-flow/concept-connections?view=azureml-api-2). The samples use a connection named "aoai" connecting to a gpt-35-turbo model deployed with the same name in Azure OpenAI. This connection should be created before executing the out-of-box flows provided with the template.

![aoai connection in Prompt Flow](images/connection.png)

The configuration for connection used while authoring the repo:

![connection details](images/connection-details.png)

## Cloning the repo

 Now, we can clone the forked repo on your local machine using command shown here. Replace the repo url with your url.

``` bash
git clone https://github.com/ritesh-modi/llmops-promptflow-template.git

cd llmops-promptflow-template

git branch

```

Create a new feature branch using the command shown here. Replace the branch name with your preferred name.

``` bash

git checkout -b featurebranch

```

Update code so that we can create a pull request. Update the `config.json` file for any one of the examples (e.g. `named_entity_recognization`). Update the keyvault name, resource group name and Azure Machine Learning workspace name.
Update the Endpoint name and deployment name in the `deployment_config.json` file.

### Update config.json

Modify the configuration values in the `config.json` file available for each example based on description.

- `ENV_NAME`:  This represents the environment type. (The template supports *pr* and *dev* environments.)
- `RUNTIME_NAME`:  This is the name of a Prompt Flow runtime environment, used for executing the prompt flows. Add values to this field only when you are using dedicated runtime and compute. The template uses automatic runtime by default.
- `KEYVAULT_NAME`:  This points to an Azure Key Vault related to the Azure ML service, a service for securely storing and managing secrets, keys, and certificates.
- `RESOURCE_GROUP_NAME`:  Name of the Azure resource group related to Azure ML workspace.
- `WORKSPACE_NAME`:  This is name of Azure ML workspace.
- `STANDARD_FLOW_PATH`:  This is the relative folder path to files related to a standard flow. e.g.  e.g. "flows/standard_flow.yml"
- `EVALUATION_FLOW_PATH`:  This is a string value referring to relative evaluation flow paths. It can have multiple comma separated values- one for each evaluation flow. e.g. "flows/eval_flow_1.yml,flows/eval_flow_2.yml"

### Update deployment_config.json in config folder

Modify the configuration values in the `deployment_config.json` file for each environment. These are required for deploying Prompt flows in Azure ML. Ensure the values for `ENDPOINT_NAME` and `DEPLOYMENT_NAME` are changed before pushing the changes to remote repository.

- `ENV_NAME`: This indicates the environment name, referring to the "development" or "production" or any other environment where the prompt will be deployed and used in real-world scenarios.
- `TEST_FILE_PATH`: The value represents the file path containing sample input used for testing the deployed model.
- `ENDPOINT_NAME`: The value represents the name or identifier of the deployed endpoint for the prompt flow.
- `ENDPOINT_DESC`: It provides a description of the endpoint. It describes the purpose of the endpoint, which is to serve a prompt flow online.
- `DEPLOYMENT_DESC`: It provides a description of the deployment itself.
- `DEPLOYMENT_NAME`: The value represents the name or identifier of the deployment.
- `PRIOR_DEPLOYMENT_NAME`: The name of prior deployment. Used during A/B deployment. The value is "" if there is only a single deployment. Refer to CURRENT_DEPLOYMENT_NAME property for the first deployment.
- `PRIOR_DEPLOYMENT_TRAFFIC_ALLOCATION`:  The traffic allocation of prior deployment. Used during A/B deployment. The value is "" if there is only a single deployment. Refer to CURRENT_DEPLOYMENT_TRAFFIC_ALLOCATION property for the first deployment.
- `CURRENT_DEPLOYMENT_NAME`: The name of current deployment.
- `CURRENT_DEPLOYMENT_TRAFFIC_ALLOCATION`: The traffic allocation of current deployment. A value of 100 indicates that all traffic is directed to this deployment.
- `DEPLOYMENT_VM_SIZE`: This parameter specifies the size or configuration of the virtual machine instances used for the deployment.
- `DEPLOYMENT_BASE_IMAGE_NAME`: This parameter represents the name of the base image used for creating the Prompt Flow runtime.
-  `DEPLOYMENT_CONDA_PATH`: This parameter specifies the path to a Conda environment configuration file (usually named conda.yml), which is used to set up the deployment environment.
- `DEPLOYMENT_INSTANCE_COUNT`:This parameter specifies the number of instances (virtual machines) that should be deployed for this particular configuration.
- `ENVIRONMENT_VARIABLES`: This parameter represents a set of environment variables that can be passed to the deployment.

Kubernetes deployments have additional properties - `COMPUTE_NAME`, `CPU_ALLOCATION` and `MEMORY_ALLOCATION` related to infrastructure and resource requirements.

Now, push the new feature branch to the newly forked repo.

``` bash

git add .
git commit -m "changed code"
git push -u origin featurebranch

```

Raise a new PR to merge code from `feature branch` to the `development` branch. Ensure that the PR from feature branch to development branch happens within your repository and organization.

![raise a new PR](images/pr.png)

This should start the process of executing the Math_coding PR pipeline.

![PR pipeline execution](images/pr-workflow-execution.png)

After the execution is complete, the code can be merged to the `development` branch.

Now a new PR can be opened from `development` branch to the `main` branch. This should execute both the PR as well as the CI pipeline.

## Update configurations for Prompt flow and GitHub Actions

There are multiple configuration files for enabling Prompt Flow run and evaluation in Azure ML and Github workflows

### Update mapping_config.json in config folder

Modify the configuration values in the `mapping_config.json` file based on both the standard and evaluation flows for an example. These are used in both experiment and evaluation flow execution.

- `experiment`: This section defines inputs for standard flow. The values comes from corresponding experiment dataset.
- `evaluation`: This section defines the inputs for the related evaluation flows. The values generally comes from two sources - dataset and output from bulk run. Evaluation involves comparing predictions made during bulk run execution of a standard flow with corresponding expected ground truth values and eventually used to assess the performance of prompt variants.

### Update data_config.json in config folder

Modify the configuration values in the `data_config.json` file based on the environment. These are required in creating data assets in Azure ML and also consume them in pipelines.

- `ENV_NAME`: This indicates the environment name, referring to the "development" or "production" or any other environment where the prompt will be deployed and used in real-world scenarios.
- `DATA_PURPOSE`: This denotes the purpose of the data usage. This includes data for pull-request(pr_data), experimentation(training_data) or evaluation(test_data). These 3 types are supported by the template.
- `DATA_PATH`: This points to the file path e.g. "flows/web_classification/data/data.jsonl".
- `DATASET_NAME`: This is the name used for the created Data Asset on Azure ML. Special characters are not allowed for naming the dataset.
- `RELATED_EXP_DATASET`: This element is used to relate data used for bulk run with the data used for evaluation. The value is the name of the dataset used for standard flow.
- `DATASET_DESC`: This provides a description for the dataset.

### Update data folder with data files

Add your data into the `data` folder under the use case folder. It supports `jsonl` files and the examples already contains data files for both running and evaluating Prompt Flows.

### Update Standard and evaluation flows

The `flows` folder contains one folder for each standard and evaluation flow. Each example in the repository already has these flows.

### Update Environment related dependencies

The `environment` folder contains a `conda.yml` file and any additional dependencies needed by the flow should be added to it. This file is used during deployment process.

### Update test data

The `sample-request.json` file contains a single test data used for testing the online endpoint after deployment in the pipeline. Each example has its own `sample-request.json` file and for custom flows, it should be updated to reflect test data needed for testing.

## Example Prompt Run, Evaluation and Deployment Scenario

There are three examples in this template. While `named_entity_recognition` and `math_coding` have the same functionality, `web_classification` has multiple evaluation flows and datasets for the dev environment. This is a flow in general across all examples.

![Githib workflow execution](./images/github-execution.png)

This Github CI workflow contains the following steps:

**Run Prompts in Flow**
- Upload bulk run dataset
- Bulk run prompt flow based on dataset
- Bulk run each prompt variant

**Evaluate Results**
- Upload ground test dataset
- Execution of multiple evaluation flows for a single bulk run (only for web_classification)
- Evaluation of the bulk run result using single evaluation flow (for others)

**Register Prompt Flow LLM App**
- Register Prompt Flow as a Model in Azure Machine Learning Model Registry

**Deploy and Test LLM App**
- Deploy the Flow as a model to the development environment either as Kubernetes or Azure ML Compute endpoint
- Assign RBAC permissions to the newly deployed endpoint to Key Vault and Azure ML workspace
- Test the model/promptflow realtime endpoint.

### Online Endpoint  
      
1. After the CI pipeline for an example scenario has run successfully, depending on the configuration it will either deploy to

     ![Managed online endpoint](./images/online-endpoint.png) or to a Kubernetes compute type

     ![Managed online endpoint](./images/kubernetes.png)
   
2. Once pipeline execution completes, it would have successfully completed the test using data from `sample-request.json` file as well.

     ![online endpoint test in pipeline](./images/pipeline-test.png)

## Moving to production

The example scenario can be run and deployed both for Dev environments. When you are satisfied with the performance of the prompt evaluation pipeline, Prompt Flow model, and deployment in development, additional pipelines similar to `dev` pipelines can be replicated and deployed in the Production environment.

The sample Prompt flow run & evaluation and GitHub workflows can be used as a starting point to adapt your own prompt engineering code and data.<|MERGE_RESOLUTION|>--- conflicted
+++ resolved
@@ -27,11 +27,7 @@
 
 ## Create Azure service principal
 
-<<<<<<< HEAD
-Create an Azure service principal for the purpose of working with this repository. You can add more depending on number of environments you want to work on (Dev or Prod or Both). Service principals can be created using cloud shell, bash, PowerShell or from Azure UI. If your subscription is a part of organization with multiple tenants, ensure that the Service Principal has access across tenants. 
-=======
 Create one Azure service principal for the purpose of understanding this repository. You can add more depending on how many environments, you want to work on (Dev or Prod or Both). Service principals can be created using cloud shell, bash, powershell or from Azure UI.  If your subscription is part of an organization with multiple tenants, ensure that the Service Principal has access across tenants.
->>>>>>> 866b12c0
 
 1. Copy the following bash commands to your computer and update the **spname** and **subscriptionId** variables with the values for your project. This command will also grant the **Contributor** role to the service principal in the subscription provided. This is required for GitHub Actions to properly use resources in that subscription. 
 
